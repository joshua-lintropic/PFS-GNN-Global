# train.py
import torch
<<<<<<< HEAD
from torch import Tensor
from torch.optim import Adam
from bipartite_data import BipartiteData
import numpy as np
import os
from tqdm import trange
=======
from torch.cuda.amp import autocast, GradScaler
from torch.optim import AdamW
import numpy as np
from tqdm import trange, tqdm
>>>>>>> e81f873f
from datetime import datetime
import os

from models import GraphNetwork
<<<<<<< HEAD
=======
from bipartite_data import BipartiteData, Fossil, construct_data
>>>>>>> e81f873f
from loss_function import compute_loss, compute_upper_bound
from visualize import plot_history
import config as cfg


def train_step(data: BipartiteData, fossil: Fossil, model: GraphNetwork, 
               optimizer: AdamW, epoch: int, history: dict, 
               optimal: dict) -> tuple[np.generic]: 
    # Backpropagate the loss function. 
    optimizer.zero_grad()
    data_ = model(data)
    try: 
        r = (epoch-1) / (cfg.num_epochs-1)
        sharpness = cfg.sharps[0] + r * (cfg.sharps[1]-cfg.sharps[0]) 
    except ZeroDivisionError: 
        sharpness = cfg.sharps[0]
    # loss, objective, fiber_overtime, class_completion = compute_loss(
    #     data_, fossil, sharpness
    # )
    loss, objective, class_completion = compute_loss(
        data_, fossil, sharpness
    )
    loss.backward()
    optimizer.step()

    # Store history for analysis. 
    loss_cpu = loss.detach().cpu().numpy()
    objective_cpu = objective.detach().cpu().numpy()
    # fiber_overtime_cpu = fiber_overtime.detach().cpu().numpy()
    class_completion_cpu = class_completion.detach().cpu().numpy()
    history['loss'][epoch-1] = loss_cpu
    history['objective'][epoch-1] = objective_cpu
    # history['overtime'][epoch-1] = fiber_overtime_cpu
    history['completion'][:,epoch-1] = class_completion_cpu

    # Checkpoint best-performing model. 
    if objective_cpu >= optimal['objective'] and sharpness >= cfg.min_sharp:
        optimal['loss'] = loss_cpu
        optimal['objective'] = objective_cpu
        optimal['epoch'] = epoch
        torch.save(
            model.state_dict(), 
            os.path.join(cfg.models_dir, cfg.checkpoint_file)
        )
    
    # return loss_cpu, objective_cpu, fiber_overtime_cpu, class_completion_cpu
    return loss_cpu, objective_cpu, class_completion_cpu


def train(): 
    # Create the message-passing network and lift the data. 
<<<<<<< HEAD
    data = torch.load(os.path.join(cfg.data_dir, cfg.data_file), weights_only=False)
    class_info = np.loadtxt(os.path.join(cfg.data_dir, cfg.class_file), delimiter=',')
    class_info = torch.tensor(class_info)
    prob_edges = torch.tensor([0.0, 0.65, 0.3, 0.05])
    data = BipartiteData()
    data.construct(num_src=cfg.num_fibers, num_tgt=int(cfg.num_galaxies/cfg.num_fields), 
                   class_info=class_info, prob_edges=prob_edges, device=cfg.device, 
                   seed=cfg.seed)
=======
    class_info = np.loadtxt(os.path.join(
        cfg.data_dir, cfg.class_file), delimiter=','
    )
    class_info = torch.tensor(class_info, device=cfg.device)
    prob_edges = torch.tensor(cfg.prob_edges, device=cfg.device)
    data, fossil = construct_data(
        num_src = cfg.num_fibers,
        num_tgt = cfg.num_galaxies // cfg.num_fields,
        class_info = class_info, 
        prob_edges = prob_edges
    )
>>>>>>> e81f873f
    data = data.to(cfg.device)
    model = GraphNetwork(
        num_blocks = cfg.num_blocks, 
        src_dim = data.x_s.size(1),
        tgt_dim = data.x_t.size(1),
        edge_dim = data.edge_attr.size(1),
        lifted_src_dim = cfg.lifted_src_dim, 
        lifted_tgt_dim = cfg.lifted_tgt_dim,
        lifted_edge_dim = cfg.lifted_edge_dim, 
        global_dim = cfg.global_dim
    )
    model = model.to(cfg.device)

    # Initialize information tracking. 
    history = {
        'loss': np.zeros(cfg.num_epochs),
        'objective': np.zeros(cfg.num_epochs),
        'overtime': np.zeros(cfg.num_epochs),
        'completion': np.zeros((cfg.num_classes, cfg.num_epochs))
    }
    optimal = {
        'loss': np.inf, 
        'objective': -np.inf,
        'epoch': -1,
    }

    # Begin training and optimization. 
    model.train()
    optimizer = AdamW(model.parameters(), lr=cfg.learning_rate)
    desc = 'Training Neural Message Passing for Galaxy Evolution'
    progress_bar = trange(1, cfg.num_epochs + 1, desc=desc)
    for epoch in progress_bar: 
        # loss, objective, overtime, completion = train_step(
        #     data, fossil, model, optimizer, epoch, history, optimal
        # )
        loss, objective, completion = train_step(
            data, fossil, model, optimizer, epoch, history, optimal
        )

    return data, fossil, model, history, optimal
    

def main(): 
    # Create models directory if it exists. 
    os.makedirs(cfg.models_dir, exist_ok=True)

    data, fossil, model, history, optimal = train()
    time = datetime.now()
    time = time.strftime("%B %-d, %Y @ %I:%M:%S %p")

    # Calculate relative optimality.
    upper_bound = compute_upper_bound(fossil)
    ratio = optimal['objective'] / upper_bound
    
    # Write optimal to log file. 
    os.makedirs(cfg.results_dir, exist_ok=True)
    log_path = os.path.join(cfg.results_dir, cfg.log_file)
    excluded_keys = ['plan']
    with open(log_path, 'w') as file: 
        file.write(f'TIME: {time}\n')
        file.write(f'Upper Bound: {upper_bound}\n')
        file.write(f'Optimality Ratio: {ratio}\n')
        for key, val in optimal.items(): 
            if key in excluded_keys: 
                continue
            file.write(f'Optimal {key}: {val}\n')
    
    # Plot the results. 
    plot_history(history, optimal)

if __name__ == '__main__': 
    main()<|MERGE_RESOLUTION|>--- conflicted
+++ resolved
@@ -1,26 +1,14 @@
 # train.py
 import torch
-<<<<<<< HEAD
-from torch import Tensor
-from torch.optim import Adam
-from bipartite_data import BipartiteData
-import numpy as np
-import os
-from tqdm import trange
-=======
 from torch.cuda.amp import autocast, GradScaler
 from torch.optim import AdamW
 import numpy as np
 from tqdm import trange, tqdm
->>>>>>> e81f873f
 from datetime import datetime
 import os
 
 from models import GraphNetwork
-<<<<<<< HEAD
-=======
 from bipartite_data import BipartiteData, Fossil, construct_data
->>>>>>> e81f873f
 from loss_function import compute_loss, compute_upper_bound
 from visualize import plot_history
 import config as cfg
@@ -72,16 +60,6 @@
 
 def train(): 
     # Create the message-passing network and lift the data. 
-<<<<<<< HEAD
-    data = torch.load(os.path.join(cfg.data_dir, cfg.data_file), weights_only=False)
-    class_info = np.loadtxt(os.path.join(cfg.data_dir, cfg.class_file), delimiter=',')
-    class_info = torch.tensor(class_info)
-    prob_edges = torch.tensor([0.0, 0.65, 0.3, 0.05])
-    data = BipartiteData()
-    data.construct(num_src=cfg.num_fibers, num_tgt=int(cfg.num_galaxies/cfg.num_fields), 
-                   class_info=class_info, prob_edges=prob_edges, device=cfg.device, 
-                   seed=cfg.seed)
-=======
     class_info = np.loadtxt(os.path.join(
         cfg.data_dir, cfg.class_file), delimiter=','
     )
@@ -93,7 +71,6 @@
         class_info = class_info, 
         prob_edges = prob_edges
     )
->>>>>>> e81f873f
     data = data.to(cfg.device)
     model = GraphNetwork(
         num_blocks = cfg.num_blocks, 
